!==============================================================================!
! MODULE Projection                                                            !
!                                                                              !
! This module contains the variables and routines related to the projection    !
! onto good particle number (and more in the future)                           !
!                                                                              !
! List of routines and functions:                                              !
! - subroutine set_projection                                                  !
! - subroutine project_wavefunction                                            !
! - subroutine reset_pnp                                                       !
! - subroutine sum_gauge                                                       !
! - subroutine generate_rotation_gauge                                         !
! - subroutine generate_rotation_parity                                        !
! - subroutine rotate_wavefunction                                             !
! - subroutine calculate_thouless                                              !
! - subroutine calculate_projected_H20                                         !
! - subroutine calculate_overlap                                               !
! - subroutine calculate_norm                                                  !
! - subroutine print_results                                                   !
!==============================================================================!
MODULE Projection    

use Fields
use Operators      

implicit none
public

!!! Number of points in the particle-number projections 
integer :: proj_Mphip, & ! number of angles in the projection for protons
           proj_Mphin, & !   "    "    "    "   "      "       "  neutrons
           proj_myangles !   "    "    "    "   "  loop (for routine/process)
real(r64), dimension(:), allocatable :: proj_phip, &    ! proton  gauge angles
                                        proj_phin       ! neutron   "     "   
complex(r64), dimension(:), allocatable :: proj_weip, & ! proton    "   weights
                                           proj_wein    ! neutron   "      "   
real(r64) :: proj_facpi=2*pi ! factor for integral reduction      

!!! Rotated quantities
complex(r64) :: rot_over,  & ! overlap
                rot_ener,  & ! energy
                rot_pari,  & ! parity
                rot_ra2p,  & ! radius^2 protons
                rot_ra2n,  & ! radius^2 neutrons
                rot_prot,  & ! proton number 
                rot_neut,  & ! neutron number
                rot_prot2, & ! proton variance
                rot_neut2, & ! neutron variance
                rot_amj(3),  & ! angular momentum J_i (1=x, 2=y, 3=z)
                rot_amj2(3), & ! angular momentum J_i^2 (1=x, 2=y, 3=z) 
                rot_Qlm(3,0:4,4) ! multipole Qlm (1=p,2=n,3=a), m, l
complex(r64), dimension(12) :: rot_ecomp ! "components" of the rotated energy    
complex(r64), dimension(:,:), allocatable :: rot_occnum, & ! occupation numbers
                                             rot_H20, & ! Quantities for the
                                             rot_A,   & ! projected gradient
                                             ROT ! Rotation matrix
!!! Projected quantities 
complex(r64) :: pnp_over,  & ! overlap
                pnp_ener,  & ! energy
                pnp_pari,  & ! parity
                pnp_ra2p,  & ! radius^2 protons
                pnp_ra2n,  & ! radius^2 neutrons
                pnp_prot,  & ! proton number 
                pnp_neut,  & ! neutron number
                pnp_prot2, & ! proton variance
                pnp_neut2, & ! neutron variance
                pnp_amj(3),  & ! angular momentum J_i (1=x, 2=y, 3=z)
                pnp_amj2(3), & ! angular momentum J_i^2 (1=x, 2=y, 3=z) 
                pnp_Qlm(3,0:4,4) ! multipole Qlm (1=p,2=n,3=a), m, l
complex(r64), dimension(12) :: pnp_ecomp ! "components" of the projected energy  
complex(r64), dimension(:,:), allocatable :: pnp_occnum, & ! occupation numbers
                                             pnp_H20, & ! Quantities for the
                                             pnp_A,   & ! projected gradient
                                             pnp_AH20

CONTAINS 

!------------------------------------------------------------------------------!
! subroutine set_projection                                                    !
!                                                                              ! 
! Initializes the arrays and weights for the projection on particle number.    ! 
!------------------------------------------------------------------------------!
subroutine set_projection

integer :: i, ialloc=0

allocate( rot_occnum(HOsh_dim,2), pnp_occnum(HOsh_dim,2), &
          rot_H20(HOsp_dim,HOsp_dim), pnp_H20(HOsp_dim,HOsp_dim), & 
          rot_A(HOsp_dim,HOsp_dim), pnp_A(HOsp_dim,HOsp_dim), & 
          pnp_AH20(HOsp_dim,HOsp_dim), ROT(HOsp_dim,HOsp_dim), &
          stat=ialloc )
if ( ialloc /= 0 ) stop 'Error during allocation of arrays for the projection'

ROT = zzero
do i = 1, HOsp_dim
 ROT(i,i) = zone
enddo

end subroutine set_projection

!------------------------------------------------------------------------------!
! subroutine assign_angles                                                     !
!                                                                              ! 
! Determines the angles (with their weights) to be calculated. In case of MPI, ! 
! distributes the angles between the different teams.                          ! 
!                                                                              ! 
! Input: Mphip = number of angles for the discretization of proton   PNR       ! 
!        Mphin =   "    "    "     "   "        "        "  neutrons  "        ! 
!------------------------------------------------------------------------------!

subroutine assign_angles(Mphip,Mphin)

integer, intent(in) :: Mphip, Mphin
integer :: i, j, ialloc=0, jp, jn, myangles, myoffset
real(r64) :: phip, phin
!cmpi integer :: divide, rest

proj_myangles = Mphip * Mphin

myangles = proj_myangles
myoffset = 0

!!! MPI distribution of angles
!cmpi divide = proj_myangles / paral_teams
!cmpi rest = modulo(proj_myangles,paral_teams)

!cmpi paral_myangles = divide
!cmpi paral_myoffset = paral_myangles * paral_myteam

!cmpi if ( paral_myteam < rest ) then
!cmpi   paral_myangles = paral_myangles + 1
!cmpi   paral_myoffset = paral_myoffset + paral_myteam
!cmpi else
!cmpi   paral_myoffset = paral_myoffset + rest
!cmpi endif

!cmpi proj_myangles = paral_myangles
!cmpi myangles = paral_myangles
!cmpi myoffset = paral_myoffset

!if ( paral_myrank == 0 ) then
!print*, "divide,rest", divide, rest
!endif
!print*, "myrank,myoffeset",paral_myrank, myoffset

!!! Store the angles and weights in arrays
allocate( proj_phip(0:myangles), proj_weip(0:myangles), &
          proj_phin(0:myangles), proj_wein(0:myangles), &
          stat=ialloc )
if ( ialloc /= 0 ) stop 'Error during allocation of arrays for the angles'

proj_phip = zero
proj_phin = zero
proj_weip = zzero
proj_weip = zzero

i = 0
j = 0
do jp = 1, Mphip
  do jn = 1, Mphin
    i = i + 1
    if ( (i < myoffset+1) .or. (i > myoffset+myangles) ) cycle
      j = j + 1

      if ( modulo(Mphip,2) == 1 ) then
        phip = proj_facpi * (jp-one) / Mphip
      else
        phip = proj_facpi * (jp-one/2) / Mphip
      endif

      if ( modulo(Mphin,2) == 1 ) then
        phin = proj_facpi * (jn-one) / Mphin
      else
        phin = proj_facpi * (jn-one/2) / Mphin
      endif

      proj_phip(j) = phip
      proj_phin(j) = phin
      proj_weip(j) = exp(-zimag * phip * valence_Z) / Mphip
      proj_wein(j) = exp(-zimag * phin * valence_N) / Mphin
  enddo
enddo

end subroutine assign_angles 

!------------------------------------------------------------------------------!
! subroutine project_wavefunction                                              !
!                                                                              ! 
! Performs the particle-number projection of the Bogoliubov state at the curr- ! 
! ent iteration. The routine depends on the option iopt that controls what is  ! 
! calculated.                                                                  ! 
!                                                                              ! 
! Input: ndim = dimension of the sp basis                                      !
!        iopt = 0 computes quantities for the gradient but a few expect. val.  ! 
!             = 1 computes many expectation values for the final printing.     ! 
!        iprint = option to control the printing at each iteration.            ! 
!        Mphip = number of angles for the discretization of proton   PNR       ! 
!        Mphin =   "    "    "     "   "        "        "  neutrons  "        ! 
!------------------------------------------------------------------------------!
subroutine project_wavefunction(iopt,iprint,Mphip,Mphin,ndim) 

integer, intent(in) :: ndim, iopt, iprint, Mphip, Mphin
integer :: i, j, nocc0, nemp0, nangle, nangle_min, nangle_max, ialloc=0
real(r64) :: phip, phin, ovac0
real(r64), dimension(:), allocatable :: voveru0
complex(r64) :: weip, wein, amjx_p, amjx_n, amjy_p, amjy_n, amjz_p, amjz_n
complex(r64), dimension(ndim,ndim) :: bogo_zU0bar, bogo_zV0bar, & 
                                      bogo_zU0tilde, bogo_zV0tilde, ROTG
complex(r64), dimension(ndim**2) :: Qlm

!!! Initialization: sets most gauge-dependent quantity to zero
call reset_pnp(iopt)
bogo_zU0 = zone * bogo_U0
bogo_zV0 = zone * bogo_V0

!!! Prepares the calculation of the overlap: builds the canonical basis, stores
!!! the occupancies and the number of occupied/empty states
call construct_canonical_basis(bogo_U0,bogo_V0,bogo_zU0c,bogo_zV0c,bogo_zD0, &
                               ovac0,nocc0,nemp0,ndim)
if ( ndim-nocc0-nemp0 == 0 ) ovac0 = 0.0d0

allocate(voveru0(ndim-nocc0), source=zero, stat=ialloc)
if ( ialloc /= 0 ) stop 'Error during allocation of array for the overlap'

j = 1
do i = 1+nemp0, ndim-nocc0
  if ( (-1)**j == -1 ) then 
    voveru0(i) = real( bogo_zV0c(i,i+1) / bogo_zU0c(i,i) )
  else
    voveru0(i) = real( bogo_zV0c(i,i-1) / bogo_zU0c(i,i) )
  endif
  j = j + 1
enddo

!!! Loop over gauge angles                                    
call assign_angles(Mphip,Mphin)
  
nangle_min = min(1,proj_myangles)
nangle_max = proj_myangles
  
do nangle = nangle_min, nangle_max
  phip = proj_phip(nangle)
  phin = proj_phin(nangle)
  weip = proj_weip(nangle)
  wein = proj_wein(nangle)

  !!! Rotates the wave function 
  call generate_rotation_gauge(phip,phin,ROT,ROTG,ndim)
  call rotate_wavefunction(ROTG,bogo_zU0,bogo_zV0,bogo_zU0bar,bogo_zV0bar,& 
                           ndim)

  !!! Computes all the important quantites (overlap, densities, fields)
  !!! between for different left and right states 
  if ( max(Mphip,Mphin) > 1 ) then 
    call calculate_overlap(nocc0,nemp0,ovac0,voveru0,bogo_zD0, &
                           nocc0,nemp0,ovac0,voveru0,bogo_zD0, &
                           ROTG,rot_over,ndim)
  else
    rot_over = zone
  endif
  call calculate_thouless(bogo_zU0,bogo_zV0,bogo_zU0bar,bogo_zV0bar,rot_A,&
                          bogo_zU0tilde,bogo_zV0tilde,ndim)
  call calculate_densities(bogo_zU0,bogo_zV0,conjg(bogo_zU0tilde), &
                           conjg(bogo_zV0tilde),dens_rhoLR,dens_kappaLR, &
                           dens_kappaRL,ndim)
  if ( max(Mphip,Mphin) > 1 ) then
    call calculate_fields(dens_rhoLR,dens_kappaLR,dens_kappaRL, & 
                          field_gammaLR,field_hspLR,field_deltaLR, & 
                          field_deltaRL,ndim)
  else 
    call calculate_fields_diag(dens_rhoLR,dens_kappaLR, & 
                               field_gammaLR,field_hspLR,field_deltaLR, & 
                               field_deltaRL,ndim)
  endif 
!cmpi  if ( nangle_max == 0 ) exit
!cmpi  if ( paral_myteamrank > 0 ) cycle 

  if ( iopt+iprint > 0 ) then
    call generate_rotation_parity(1,zone*ROTG,ROTG,ndim)
    call calculate_overlap(nocc0,nemp0,ovac0,voveru0,bogo_zD0, &
                           nocc0,nemp0,ovac0,voveru0,bogo_zD0, &
                           ROTG,rot_pari,ndim)
  endif

  !!! Particle number (always computed)
  call calculate_particle_number(0,dens_rhoLR,dens_kappaLR,dens_kappaRL, & 
                                 rot_prot,rot_neut,rot_prot2,rot_neut2,ndim)

  !!! Computes all other observables 
  !!! BB: this should be simplified/compacted at some point 
  if ( iopt == 0 ) then 
    !!! Energy and H20 for gradient
    call calculate_expectval_energy(dens_rhoLR,dens_kappaRL,field_gammaLR, &
                                    field_deltaLR,rot_ener,ndim)
    call calculate_H20(bogo_zU0tilde,bogo_zV0tilde,rot_H20,ndim)
  else 
    !!! Energy (decomposition)
    call calculate_decompo_energy(dens_rhoLR,dens_kappaRL,field_gammaLR, &
                                  field_deltaLR,rot_ecomp,ndim)
    
    !!! Occupation numbers
    call calculate_occupation_number(dens_rhoLR,rot_occnum,ndim,HOsh_dim)
    
    !!! Jx, Jy, Jz
    call calculate_expectval_obo_cplx(dens_rhoLR,zone*angumome_Jx,amjx_p, &
                                      amjx_n,ndim)
    call calculate_expectval_obo_cplx(dens_rhoLR,zimag*angumome_Jy,amjy_p, &
                                      amjy_n,ndim) 
    call calculate_expectval_obo_cplx(dens_rhoLR,zone*angumome_Jz,amjz_p, &
                                      amjz_n,ndim)
    rot_amj(1) = amjx_p + amjx_n
    rot_amj(2) = amjy_p + amjy_n
    rot_amj(3) = amjz_p + amjz_n
    
    !!! Jx^2, Jy^2, Jz^2
    call calculate_expectval_obos_cplx(dens_rhoLR,dens_kappaLR,dens_kappaRL, &
                                       zone*angumome_Jx,zone*angumome_Jx2, &
                                       rot_amj2(1),ndim)
    call calculate_expectval_obos_cplx(dens_rhoLR,dens_kappaLR,dens_kappaRL, &
                                       -zimag*angumome_Jy,-zone*angumome_Jy2,&
                                       rot_amj2(2),ndim)
    call calculate_expectval_obos_cplx(dens_rhoLR,dens_kappaLR,dens_kappaRL, &
                                       zone*angumome_Jz,zone*angumome_Jz2, &
                                       rot_amj2(3),ndim)
    
    !!! Multipole Qlm
    do i = 1, 4
      do j = 0, i
    
        if ( i == 1 ) then 
          Qlm(:) = zone * (multipole_Q1m(:,1,j) + multipole_Q1m(:,2,j))
        elseif ( i == 2 ) then 
          Qlm(:) = zone * (multipole_Q2m(:,1,j) + multipole_Q2m(:,2,j))
        elseif ( i == 3 ) then 
          Qlm(:) = zone * (multipole_Q3m(:,1,j) + multipole_Q3m(:,2,j))
        else
          Qlm(:) = zone * (multipole_Q4m(:,1,j) + multipole_Q4m(:,2,j))
        endif 
    
        call calculate_expectval_obo_cplx(dens_rhoLR,Qlm,rot_Qlm(1,j,i), &
                                          rot_Qlm(2,j,i),ndim)
        rot_Qlm(3,j,i) = rot_Qlm(1,j,i) + rot_Qlm(2,j,i)
      enddo
    enddo
  
    !!! radius square      
    call calculate_expectval_obo_cplx(dens_rhoLR,zone*radius_r2,rot_ra2p, &
                                      rot_ra2n,ndim)
  endif
  
  !!! Sums this gauge angle constribution to the integral
  call sum_gauge(iopt,weip,wein)

enddo  !end loop nangle

!!! In MPI runs: communicates all quantites through allreduce
!cmpi if ( (paral_teams > 1) .and. (paral_myteamrank == 0) ) then        
!cmpi   call reduce_projected_quantities(iopt)
!cmpi endif

!cmpi if ( paral_myrank == 0 ) then        
if ( iopt == 0 ) call calculate_projected_H20(ndim)
!cmpi endif

deallocate(voveru0)
deallocate(proj_phip,proj_weip,proj_phin,proj_wein)

end subroutine project_wavefunction

!------------------------------------------------------------------------------!
! subroutine reset_pnp                                                         !
!                                                                              ! 
! Sets the values of the particle-number projected quantities before a new     ! 
! call of the projection routine                                               ! 
!                                                                              ! 
! Input: iopt = 0 sets to zero only quantities used during the iterative proc. ! 
!             = 1  "   "   "   all       "                                     ! 
!------------------------------------------------------------------------------!
subroutine reset_pnp(iopt)

integer, intent(in) :: iopt

pnp_over = zzero  
pnp_ener = zzero  
pnp_prot = zzero  
pnp_neut = zzero  
pnp_pari = zzero  
pnp_prot2 = zzero
pnp_neut2 = zzero

if ( iopt == 0 ) then
  pnp_A = zzero
  pnp_H20 = zzero
  pnp_AH20 = zzero
else
  pnp_ra2p = zzero  
  pnp_ra2n = zzero  
  pnp_amj = zzero
  pnp_amj2 = zzero
  pnp_Qlm = zzero
  pnp_occnum = zzero
  pnp_ecomp = zzero
endif

end subroutine reset_pnp  

!------------------------------------------------------------------------------!
! subroutine sum_gauge                                                         !
!                                                                              ! 
! Adds the weighted gauge rotated quantities to the global sum that will rep-  !
! reseent the (discretized) integral.                                          !
!                                                                              ! 
! Input: iopt = option to consider more or less quantitites                    ! 
!             = 0 only the most important                                      ! 
!             = 1 more quantities (used when printing results)                 ! 
!        weip = weight in the Fomenko discretization for PNP for protons       ! 
!        wein =   "    "   "     "           "        "   "   "  neutrons      ! 
!------------------------------------------------------------------------------!
subroutine sum_gauge(iopt,weip,wein)

integer, intent(in) :: iopt
complex(r64), intent(in) :: weip, wein
complex(r64) :: weight, factor1, factor2

weight = weip * wein
factor1 = weight * rot_over
factor2 = factor1 * rot_ener

pnp_over = pnp_over + factor1
pnp_ener = pnp_ener + rot_ener * factor1
pnp_prot = pnp_prot + rot_prot * factor1
pnp_neut = pnp_neut + rot_neut * factor1
pnp_pari = pnp_pari + rot_pari * weight
pnp_prot2 = pnp_prot2 + rot_prot2 * factor1
pnp_neut2 = pnp_neut2 + rot_neut2 * factor1

if ( iopt == 0 ) then
  pnp_A = pnp_A + rot_A * factor1     
  pnp_H20 = pnp_H20 + rot_H20 * factor1
  pnp_AH20 = pnp_AH20 + rot_A * factor2
else
  pnp_ra2p = pnp_ra2p + rot_ra2p * factor1
  pnp_ra2n = pnp_ra2n + rot_ra2n * factor1
  pnp_amj = pnp_amj + rot_amj * factor1
  pnp_amj2 = pnp_amj2 + rot_amj2 * factor1
  pnp_Qlm = pnp_Qlm + rot_Qlm * factor1
  pnp_occnum = pnp_occnum + rot_occnum * factor1
  pnp_ecomp = pnp_ecomp + rot_ecomp * factor1
endif

end subroutine sum_gauge                  

!------------------------------------------------------------------------------!
! subroutine reduce_projected_quantities                                       !
!                                                                              !
! Reduces all important projected quantities using ALLREDUCE such that in the  !
! end all processes have the same values (particularly important because they  !
! need to have the same gradient/evolution).                                   !
!                                                                              !
! Input: iopt = option to consider more or less quantitites                    ! 
!------------------------------------------------------------------------------!
!cmpi subroutine reduce_projected_quantities(iopt)

!cmpi integer, intent(in) :: iopt
!cmpi integer :: ndim2, ierr=0
!cmpi complex(r64) :: pnp_over_red, pnp_ener_red, pnp_pari_red, pnp_ra2p_red, &
!cmpi                 pnp_ra2n_red, pnp_prot_red, pnp_neut_red, pnp_prot2_red, &
!cmpi                 pnp_neut2_red, pnp_amj_red(3), pnp_amj2_red(3),  &
!cmpi                 pnp_Qlm_red(3,0:4,4) 
!cmpi complex(r64), dimension(12) :: pnp_ecomp_red
!cmpi complex(r64), dimension(:,:), allocatable :: pnp_occnum_red, pnp_H20_red, &
!cmpi                                              pnp_A_red, pnp_AH20_red

!cmpi  call mpi_reduce(pnp_over,pnp_over_red,1,mpi_double_complex, &
!cmpi                  mpi_sum,0,mpi_comm_peers,ierr)
!cmpi  call mpi_reduce(pnp_ener,pnp_ener_red,1,mpi_double_complex, &
!cmpi                  mpi_sum,0,mpi_comm_peers,ierr)
!cmpi  call mpi_reduce(pnp_prot,pnp_prot_red,1,mpi_double_complex, &
!cmpi                  mpi_sum,0,mpi_comm_peers,ierr)
!cmpi  call mpi_reduce(pnp_neut,pnp_neut_red,1,mpi_double_complex, &
!cmpi                  mpi_sum,0,mpi_comm_peers,ierr)
!cmpi  call mpi_reduce(pnp_pari,pnp_pari_red,1,mpi_double_complex, &
!cmpi                  mpi_sum,0,mpi_comm_peers,ierr)
!cmpi  call mpi_reduce(pnp_prot2,pnp_prot2_red,1,mpi_double_complex, &
!cmpi                  mpi_sum,0,mpi_comm_peers,ierr)
!cmpi  call mpi_reduce(pnp_neut2,pnp_neut2_red,1,mpi_double_complex, &
!cmpi                  mpi_sum,0,mpi_comm_peers,ierr)
!cmpi  pnp_over = pnp_over_red
!cmpi  pnp_ener = pnp_ener_red
!cmpi  pnp_prot = pnp_prot_red
!cmpi  pnp_neut = pnp_neut_red
!cmpi  pnp_pari = pnp_pari_red
!cmpi  pnp_prot2 = pnp_prot2_red
!cmpi  pnp_neut2 = pnp_neut2_red
!cmpi 
!cmpi  if ( iopt == 0 ) then
!cmpi    ndim2 = HOsp_dim**2
!cmpi    pnp_A_red = pnp_A
!cmpi    pnp_H20_red = pnp_H20
!cmpi    pnp_AH20_red = pnp_AH20
!cmpi    call mpi_reduce(pnp_A,pnp_A_red,ndim2,mpi_double_complex, &
!cmpi                    mpi_sum,0,mpi_comm_peers,ierr)
!cmpi    call mpi_reduce(pnp_H20,pnp_H20_red,ndim2,mpi_double_complex, &
!cmpi                    mpi_sum,0,mpi_comm_peers,ierr)
!cmpi    call mpi_reduce(pnp_AH20,pnp_AH20_red,ndim2,mpi_double_complex, &
!cmpi                    mpi_sum,0,mpi_comm_peers,ierr)
!cmpi    pnp_A = pnp_A_red
!cmpi    pnp_H20 = pnp_H20_red
!cmpi    pnp_AH20 = pnp_AH20_red
!cmpi  else
!cmpi    ndim2 = 2 * HOsh_dim
!cmpi    pnp_occnum_red = zzero * pnp_occnum
!cmpi    call mpi_reduce(pnp_ra2p,pnp_ra2p_red,1,mpi_double_complex, &
!cmpi                    mpi_sum,0,mpi_comm_peers,ierr)
!cmpi    call mpi_reduce(pnp_ra2n,pnp_ra2n_red,1,mpi_double_complex, &
!cmpi                    mpi_sum,0,mpi_comm_peers,ierr)
!cmpi    call mpi_reduce(pnp_amj,pnp_amj_red,3,mpi_double_complex, &
!cmpi                    mpi_sum,0,mpi_comm_peers,ierr)
!cmpi    call mpi_reduce(pnp_amj2,pnp_amj2_red,3,mpi_double_complex, &
!cmpi                    mpi_sum,0,mpi_comm_peers,ierr)
!cmpi    call mpi_reduce(pnp_Qlm,pnp_Qlm_red,60,mpi_double_complex, &
!cmpi                    mpi_sum,0,mpi_comm_peers,ierr)
!cmpi    call mpi_reduce(pnp_occnum,pnp_occnum_red,ndim2,mpi_double_complex, & 
!cmpi                    mpi_sum,0,mpi_comm_peers,ierr)
!cmpi    call mpi_reduce(pnp_ecomp,pnp_ecomp_red,12,mpi_double_complex, &
!cmpi                    mpi_sum,0,mpi_comm_peers,ierr)
!cmpi    pnp_ra2p = pnp_ra2p_red
!cmpi    pnp_ra2n = pnp_ra2n_red
!cmpi    pnp_amj = pnp_amj_red
!cmpi    pnp_amj2 = pnp_amj2_red
!cmpi    pnp_Qlm = pnp_Qlm_red
!cmpi    pnp_occnum = pnp_occnum_red
!cmpi    pnp_ecomp = pnp_ecomp_red
!cmpi  endif

!cmpi end subroutine reduce_projected_quantities

!------------------------------------------------------------------------------!
! subroutine generate_rotation_gauge                                           !
!                                                                              !
! Generates the transformation matrix for gauge rotations. In the HO basis,    !
! the gauge rotation reads                                                     !
!   < a | R(phi_p, phi_n) | b > =  e^(i phi_{mt_a}) delta_ab                   !
! where                                                                        !
!   | a > = | n_a l_a j_a m_a mt_a >                                           !
!   | b > = | n_b l_b j_b m_b mt_b >                                           !
!                                                                              !
! Input: ndim = dimension of the sp basis                                      !
!        phip = gauge angle for protons                                        !
!        phin = gauge angle for neutrons                                       !
!        RI = initial rotation matrix                                          !
!                                                                              !
! Output: RF = final rotation matrix                                           !
!------------------------------------------------------------------------------!
subroutine generate_rotation_gauge(phi_p,phi_n,RI,RF,ndim)

integer, intent(in) :: ndim
real(r64), intent(in) :: phi_p, phi_n
complex(r64), dimension(ndim,ndim), intent(in) :: RI 
complex(r64), dimension(ndim,ndim), intent(out) :: RF
integer :: i, j
complex(r64) :: phase_p, phase_n 

phase_p = exp(zimag*phi_p) 
phase_n = exp(zimag*phi_n) 

do j = 1, ndim
  do i = 1, ndim/2
    RF(i,j) = phase_p * RI(i,j)
    RF(i+ndim/2,j) = phase_n * RI(i+ndim/2,j)
  enddo
enddo

end subroutine generate_rotation_gauge

!------------------------------------------------------------------------------!
! subroutine generate_rotation_parity                                          !
!                                                                              !
! Generates the transformation matrix for parity operation. In the HO basis,   !
! the parity operation reads                                                   !
!   < a | P | b > = (-1)**l_a delta_ab                                         !
! where                                                                        !
!   | a > = | n_a l_a j_a m_a mt_a >                                           !
!   | b > = | n_b l_b j_b m_b mt_b >                                           !
!                                                                              !
! Input: ndim = dimension of the sp basis                                      !
!        ip = 0 for identity                                                   !
!           = 1 for P                                                          !
!        RI = initial rotation matrix                                          !
!                                                                              !
! Output: RF = final rotation matrix                                           !
!------------------------------------------------------------------------------!
subroutine generate_rotation_parity(ip,RI,RF,ndim)

integer, intent(in) :: ip, ndim
complex(r64), dimension(ndim,ndim), intent(in) :: RI 
complex(r64), dimension(ndim,ndim), intent(out) :: RF
integer :: i, j

!!! If no parity (ip=0), returns the same matrix
if ( ip == 0 ) then 
  RF = RI
else                
  do j = 1, ndim
    do i = 1, ndim
      RF(i,j) = (-1)**(HOsp_l(i)) * RI(i,j)
    enddo
  enddo
endif

end subroutine generate_rotation_parity

!------------------------------------------------------------------------------!
! subroutine rotate_wavefunction                                               !
!                                                                              !
! Computes the Bogoliubov matrices of the rotated state                        !
!   UF = R UI                                                                  !
!   VF = R^* VI                                                                !
! Note that here R is an arbitrary rotation matrix (e.g. Euler+Parity+Gauge)   !
!                                                                              !
! Input: ndim = dimension of the sp basis                                      !
!        UI,VI = initial Bogoliubov matrices                                   !
!        R = rotation matrix                                                   !
!                                                                              !
! Output: UF,VF = final Bogoliubov matrices                                    ! 
!------------------------------------------------------------------------------!
subroutine rotate_wavefunction(R,UI,VI,UF,VF,ndim)        

integer, intent(in) :: ndim
complex(r64), dimension(ndim,ndim), intent(in) :: R, UI, VI
complex(r64), dimension(ndim,ndim), intent(out) :: UF, VF
complex(r64), dimension(ndim,ndim) :: Rc

Rc = conjg(R)

call zgemm('n','n',ndim,ndim,ndim,zone, R,ndim,UI,ndim,zzero,UF,ndim)
call zgemm('n','n',ndim,ndim,ndim,zone,Rc,ndim,VI,ndim,zzero,VF,ndim)

end subroutine rotate_wavefunction 

!------------------------------------------------------------------------------!
! subroutine calculate_thouless                                                !
!                                                                              ! 
! Calculates the Thouless matrix relating the rotated state to the unrotated   ! 
! one following:                                                               ! 
!   Aphi = (Vphi Uphi^-1)^*                                                    ! 
! where                                                                        ! 
!   Uphi = U^dagger Ubar + V^dagger Vbar                                       !
!   Vphi = U^T Vbar + V^T Ubar                                                 !
!                                                                              ! 
! Also calculates the matrices                                                 ! 
!   Utilde = U^* + V Aphi                                                      ! 
!   Vtilde = V^* + U Aphi                                                      ! 
! used to comute the non-diagonal density matrices as defined in T. Rodriguez  ! 
! master tesis:                                                                ! 
!     rhoLR =   Vtilde V^T                                                     ! 
!   kappaLR =   Vtilde U^T                                                     ! 
!   kappaRL = - Utilde V^T                                                     ! 
!                                                                              ! 
! Note that as U and V are real, a lot of complex conjugates disappear in the  !
! computations below.                                                          !
!                                                                              !
! Input: ndim = dimension of the sp basis                                      !
!        U,V = Bogoliubov matrices of the original state                       !
!        Ubar,Vbar = Bogoliubov matrices of the rotated state                  !
!                                                                              !
! Output: Aphi = Thouless matrices relating the two states                     !
!         Utilde,Vtilde = matrices used to compute non-diagonal densities      !
!------------------------------------------------------------------------------!
subroutine calculate_thouless(U,V,Ubar,Vbar,Aphi,Utilde,Vtilde,ndim)

integer, intent(in) :: ndim
complex(r64), dimension(ndim,ndim), intent(in) :: U, V, Ubar, Vbar
complex(r64), dimension(ndim,ndim), intent(out) :: Utilde, Vtilde, Aphi 
integer :: info1, info2
integer, dimension(ndim) :: ipiv
complex(r64), dimension(ndim) :: work
complex(r64), dimension(ndim,ndim) :: Uphi, Vphi, Uinv, A1, A2
  
!!! Uphi
call zgemm('t','n',ndim,ndim,ndim,zone,V,ndim,Vbar,ndim,zzero,Uphi,ndim)
call zgemm('t','n',ndim,ndim,ndim,zone,U,ndim,Ubar,ndim, zone,Uphi,ndim)

!!! Vphi
call zgemm('t','n',ndim,ndim,ndim,zone,V,ndim,Ubar,ndim,zzero,Vphi,ndim)
call zgemm('t','n',ndim,ndim,ndim,zone,U,ndim,Vbar,ndim, zone,Vphi,ndim)

!!! Uphi^-1
Uinv = Uphi
call zgetrf(ndim,ndim,Uinv,ndim,ipiv,info1)
call zgetri(ndim,Uinv,ndim,ipiv,work,ndim,info2)

!!! Aphi  
call zgemm('n','n',ndim,ndim,ndim,zone,Vphi,ndim,Uinv,ndim,zzero,Aphi,ndim)
Aphi = conjg(Aphi)

!!! Utilde and Vtilde     
call zgemm('n','n',ndim,ndim,ndim,zone,V,ndim,Aphi,ndim,zzero,A1,ndim)
call zgemm('n','n',ndim,ndim,ndim,zone,U,ndim,Aphi,ndim,zzero,A2,ndim)

Utilde = U + A1
Vtilde = V + A2
 
end subroutine calculate_thouless

!------------------------------------------------------------------------------!
! subroutine calculate_projected_H20                                           !
!                                                                              ! 
! Computes the projected H20 (vectorized) that is needed to compute the grad-  ! 
! ient. The formulae are taken from PNVAP equations in the master thesis of    ! 
! Tomás R. Rodriguez.                                                          ! 
!                                                                              ! 
! Input: ndim = dimension of the sp basis                                      !
!------------------------------------------------------------------------------!
subroutine calculate_projected_H20(ndim)

integer, intent(in) :: ndim
integer :: i, j, l
real(r64) :: eps=1.0d-8, imag_grad
complex(r64) :: over, ener
complex(r64), dimension(ndim,ndim) :: A, H20, AH20

over = pnp_over                                                            
ener = pnp_ener / pnp_over        

!!! Computes projected intermediate quantities
A    = 0.5d0 * (pnp_A    - transpose(pnp_A))    / over     
H20  = 0.5d0 * (pnp_H20  - transpose(pnp_H20))  / over     
AH20 = 0.5d0 * (pnp_AH20 - transpose(pnp_AH20)) / over     

!!! Computes H20
l = 0
do j = 1, ndim
  do i = 1, ndim
    l = l + 1
    field_H20v(l) = real(AH20(i,j) - ener*A(i,j) + H20(i,j))
    imag_grad = aimag((pnp_AH20(i,j) - ener*pnp_A(i,j) + pnp_H20(i,j)) / over)   
    if (imag_grad > eps) then
      print*, 'The gradient has non-zero imaginary part:', imag_grad
      stop 
    endif  
  enddo
enddo

end subroutine calculate_projected_H20

!------------------------------------------------------------------------------!
! subroutine calculate_overlap                                                 !
!                                                                              !
! Computes the overlap <0|R|1> for general Bogoliubov quasiparticle states     !
! |0> and |1> and where R is a general rotation matrix (e.g. spatial + gauge   !
! + parity).                                                                   !
! The overlap is computed through the pfaffian formula found in the reference  !
! Avez.2012.PhysRevC.85.034325.                                                !
! The routine to computes the pfaffian of a skew-symmetric matrix is taken     !
! from the reference Wimmer.2012.ACM.TransMathSoftware.38.30.                  !
!                                                                              !
! Input: ndim = dimension of the sp basis                                      !
!        nocc0 = number of occupied states in the canonical basis of |0>       !
!        nemp0 = number of empty    states in the canonical basis of |0>       !
!        ovac0 = overlap of |0> with the single-particule vacuum               !
!        voveru0 = values of v/u in the canonical basis of |0>                 !
!        D0 = matrix D of the BMZ transformation for |0> (canon. basis)        !
!        nocc1, nemp1, ovac1, voveru1, D1 = same but for the state |1>         !
!                                                                              !
! Ouput: overlap = complex overlap <0|R|1>                                     !
!------------------------------------------------------------------------------!
subroutine calculate_overlap(nocc0,nemp0,ovac0,voveru0,D0, &
                             nocc1,nemp1,ovac1,voveru1,D1,ROT,overlap,ndim)

integer, intent(in) :: ndim, nocc0, nemp0, nocc1, nemp1 
real(r64), intent(in) :: ovac0, ovac1
real(r64), dimension(ndim-nocc0), intent(in) :: voveru0                 
real(r64), dimension(ndim-nocc1), intent(in) :: voveru1                 
complex(r64), dimension(ndim,ndim), intent(in) :: D0, D1, ROT
complex(r64), intent(out) :: overlap
integer :: i, j, nreg, nempm, nbloc0, nbloc1, n0, n1, n2, info, isla0, isla1, &
           ialloc=0
complex(r64) :: detR, normvac, over_module, over_phase
real(r64) :: sgn, fac1, fac2, fac3, signfac
complex(r64), dimension(ndim,ndim) :: DRc, Rn
complex(r64), dimension(:,:), allocatable :: Mreg, Rn2, Rinv
integer   , dimension(:), allocatable :: ipiv, iwork        
real(r64), dimension(:), allocatable :: rwork        
complex(r64), dimension(:), allocatable :: zwork, zwork2

!!! Computes the dimensions for the regularized matrix M, and computes the 
!!! phase factor accordingly 
nempm = min(nemp1,nemp0) 
nbloc0 = ndim - nocc0 - nempm
nbloc1 = ndim - nocc1 - nempm
nreg = nbloc1 + nbloc0 ! = 2*(n-nempm) - (nocc0+nocc1)

n0 = ndim - nocc0
n1 = ndim - nocc1
n2 = ndim - nempm
fac1 = (-1)**(n2*(n2+1)/2)
fac2 = (-1)**(nocc0*(nocc0-1)/2)
fac3 = (-1)**(nocc0*(nocc0+1)/2 + nocc1*(nocc1+1)/2 + nocc0*(n0+n2) + nocc1*n1)
signfac = fac1 * fac2 * fac3

!!! When constructing the canonical basis, we store ovac = log(prod u) such 
!!! that we use sqrt(a*b) = exp(1/2 [log(a) + log(b)])
normvac = zone * (0.5d0 * (ovac0 + ovac1))

!!! Check if we are dealing with Slater determinants
isla0 = 0
if ( n0-nemp0 == 0) isla0 = 1
isla1 = 0
if ( n1-nemp1 == 0) isla1 = 2

select case ( isla0+isla1 )
  case (1)
    if ( nocc0 > ndim-nemp1 ) then
      overlap = zzero
      return
    endif
  case (2)
    if ( nocc1 > ndim-nemp0 ) then
      overlap = zzero
      return
    endif
  case (3)
    if ( nocc0 == nocc1 ) then
      overlap = zone  
    else
      overlap = zzero
      return
    endif
  case default
    continue
end select

!!! Determine the overlap matrix R between the canonical bases of the original
!!! left state and the rotated right state. The inversion and determinant 
!!! calculations of R are done using LU factorization
allocate( Rn2(n2,n2), Rinv(n2,n2), ipiv(n2), zwork(n2), stat=ialloc )
if ( ialloc /= 0 ) stop 'Error during allocation (1) in calculate overlap'

call zgemm('n','n',ndim,ndim,ndim,zone,ROT,ndim,D1,ndim,zzero,DRc,ndim)
call zgemm('c','n',ndim,ndim,ndim,zone,D0,ndim,DRc,ndim,zzero,Rn,ndim)

Rn2(1:n2,1:n2) = Rn(1+nempm:ndim,1+nempm:ndim) 
Rinv = Rn2

call zgetrf(n2,n2,Rinv,n2,ipiv,info)
if (info /= 0) then
  print*,'In calculate_overlap got info = ',info,' from zgetrf'
  stop 
endif

detR = zone
do i = 1, n2  
  detR = detR * Rinv(i,i)
enddo
 
sgn = one   
do i= 1, n2
  if (ipiv(i) /= i) then
    sgn = -sgn
  endif
enddo
detR = sgn * detR
         
call zgetri(n2,Rinv,n2,ipiv,zwork,n2,info)
if (info /= 0) then
  print*,'In calculate_overlap got info = ',info,' from zgetri'
  stop 
endif

!!! Construct the M matrix 
if ( isla0+isla1 /= 3 ) then
  allocate( Mreg(nreg,nreg), zwork2(nreg**2), iwork(nreg), rwork(nreg), &
           stat=ialloc )
  if ( ialloc /= 0 ) stop 'Error during allocation (2) in calculate overlap'

  Mreg = zzero

  ! Upper left corner
  do i = 1, nbloc1
    if ( (-1)**i == -1 ) then 
      Mreg(i,i+1) = voveru1(i+nempm) 
    else
      Mreg(i,i-1) = voveru1(i+nempm) 
    endif
  enddo

  ! Lower right corner
  do j = 1, nbloc0
    i = j + nbloc1
    if ( (-1)**i == -1 ) then 
      Mreg(i,i+1) = -voveru0(j+nempm) 
    else
      Mreg(i,i-1) = -voveru0(j+nempm) 
    endif
  enddo

  ! Upper right and bottom left corners
  do j = 1, nbloc0
    do i = 1, nbloc1
      Mreg(i,j+nbloc1) = -Rinv(i,j) 
      Mreg(j+nbloc1,i) =  Rinv(i,j) 
    enddo
  enddo

  ! Computes the pfaffian using routines from M. Wimmer
  call zskpfa('u','p',nreg,Mreg,nreg,overlap,iwork,zwork2,nreg**2,rwork,info)

  deallocate(Mreg,zwork2,iwork,rwork)
endif 


!!! Final value of the overlap
if ( abs(overlap) > 0.0d0 ) then
  over_phase = zimag * atan2(aimag(overlap),real(overlap))
  over_module = zone * log(abs(overlap)) 

  overlap = detR * signfac * exp(over_phase + over_module + normvac)
endif

deallocate(Rinv,Rn2,ipiv,zwork)

end subroutine calculate_overlap

!------------------------------------------------------------------------------!
! subroutine calculate_norm                                                    !
!                                                                              ! 
! Computes the module of the overlap using the Onishi formula                  ! 
!   |<L|R>| = sqrt(|det(U)|) = sqrt(|det(UR^\dagger UL + VR^\dagger VL)|)      ! 
!                                                                              ! 
! Input: ndim = dimension of the sp basis                                      !
!        UL,VL = Bogoliubov matrices of the left  state                        ! 
!        UR,VR =      "         "    "   "  right   "                          ! 
!                                                                              ! 
! Output: norm = norm between the two states                                   ! 
!------------------------------------------------------------------------------!
subroutine calculate_norm(UL,VL,UR,VR,norm,ndim)

integer, intent(in) :: ndim
complex(r64), dimension(ndim,ndim), intent(in) :: UL, VL, UR, VR
real(r64), intent(out) :: norm 
integer :: i, info
integer, dimension(ndim) :: ipiv
complex(r64) :: detU 
complex(r64), dimension(ndim,ndim) :: UI       

!!! U
call zgemm('c','n',ndim,ndim,ndim,zone,UR,ndim,UL,ndim,zzero,UI,ndim)
call zgemm('c','n',ndim,ndim,ndim,zone,VR,ndim,VL,ndim, zone,UI,ndim)

call zgetrf(ndim,ndim,UI,ndim,ipiv,info)
if (info /= 0) then
  print*,' In calculate_norm got info = ',info,' from zgetrf'
  !stop 
endif

detU = zone
do i = 1, ndim
  detU = detU * UI(i,i)
enddo

norm = sqrt(abs(detU))

end subroutine calculate_norm

!------------------------------------------------------------------------------!
! subroutine print_results                                                     !
!                                                                              ! 
! Performs a last projection with the final state, computing more obsevables,  ! 
! and prints the results in the standard output. Also, occupation numbers are  ! 
! written in a file.                                                           ! 
!                                                                              ! 
! Input: Mphip = number of angles for the discretization of proton   PNR       ! 
!        Mphin =   "    "    "     "   "        "        "  neutrons  "        ! 
!------------------------------------------------------------------------------!
subroutine print_results(Mphip,Mphin)

integer, intent(in) :: Mphip, Mphin
integer :: i, j, ialloc=0
real(r64) :: over, pari, ra2p, ra2n, ra2a, ra2ch, prot, neut, prot2, neut2, & 
             amj(3), amj2(3), Qlm(3,0:4,4), betalm(3,0:4,4), betaT(3), &
             gammT(3), P_T00_J1m1, P_T00_J10, P_T00_J1p1, &
             P_T1m1_J00, P_T10_J00, P_T1p1_J00, ener_0b, ener_1b_p, ener_1b_n, & 
             ener_2bPH_pp, ener_2bPH_pn, ener_2bPH_np, ener_2bPH_nn,&
             ener_2bPP_pp, ener_2bPP_pn, ener_2bPP_np, ener_2bPP_nn, &
             energy_p, energy_n
real(r64), dimension(:,:), allocatable, save :: occnum_pnp
real(r64), dimension(:,:), allocatable :: occnum
<<<<<<< HEAD
character(15) :: label_ch  
=======
character(1) :: i_ch, j_ch
character(4) :: Qlm_ch
character(7) :: betalm_ch
character(12) :: label_ch  
>>>>>>> 241733ff
character(19) :: filename  
character(len=*), parameter :: format1 = "(1a20,2f12.7)", &                              
                               format2 = "(1a9,39x,1f13.6)", &
                               format3 = "(1a9,2f13.6,13x,1f13.6)", &
                               format4 = "(1a9,4f13.6)", &
<<<<<<< HEAD
                               format5 = "(1a20,1a15,/)", &                              
                               format6 = "(1a3,4f12.6)", &
                               format7 = "(1a7,1f12.6)", &
=======
                               format5 = "(1a20,1a12,/)", &                              
                               format6 = "(1a4,3f12.6)", &
                               format7 = "(1a7,3f12.6)", &
>>>>>>> 241733ff
                               format8 = "(1a5,3f12.6)", &
                               format9 = "(1a5,12x,1f12.6)", &
                               format10 = "(1a13,3f12.6)", &
                               format11 = "(1i3,1x,4i6,1i9,2f13.6)", &
                               format12 = "(1a5,2f12.6)", &
                               format13 = "(1a61)", &
                               format14 = "(1a64)", &
                               format15 = "(1a3,34x,2f13.6)"

!cmpi if ( paral_myrank == 0 ) then
if ( max(Mphip, Mphin) > 1 ) then
  print '(/,60("%"),/,17x,"PROJECTED STATE PROPERTIES",17x,/,60("%"),/)'
else
!!!
  print '(/,60("%"),/,15x,"QUASIPARTICLE STATE PROPERTIES",15x,/,60("%"),/)'
endif
!cmpi endif

!!! Projects the wave function
call project_wavefunction(1,0,Mphip,Mphin,HOsp_dim)

!cmpi if ( paral_myrank == 0 ) then

!!!
!!! Basic properties 
!!!
over  = real( pnp_over )  ! If needed, the norm can be calculated via Onishi
pari  = real( pnp_pari / pnp_over )
prot  = real( pnp_prot / pnp_over )
neut  = real( pnp_neut / pnp_over )
prot2 = real( pnp_prot2 / pnp_over - (pnp_prot / pnp_over)**2 )
neut2 = real( pnp_neut2 / pnp_over - (pnp_neut / pnp_over)**2 )

if ( max(Mphip, Mphin) == 1 ) then
  write(label_ch,'(1i15)') bogo_label                                              
  label_ch = adjustl(label_ch)                                  
  write(uto,format5) 'Label of the state: ',label_ch                        
endif

print '(6x,"Quantity",12x,"Mean",6x,"Variance",/,44("-"))'                      
if ( max(Mphip, Mphin) > 1 ) then
  write(uto,format1) 'Projected overlap   ', over
else
  write(uto,format1) 'Norm                ', over
endif
write(uto,format1) 'Number of protons   ', prot, prot2
write(uto,format1) 'Number of neutrons  ', neut, neut2
write(uto,format1) 'Parity              ', pari

!!!
!!!  Energy
!!!
ener_0b      = real(hamil_H0)
ener_1b_p    = real( pnp_ecomp(1) / pnp_over ) 
ener_1b_n    = real( pnp_ecomp(2) / pnp_over ) 
ener_2bPH_pp = real( pnp_ecomp(3) / pnp_over ) 
ener_2bPH_pn = real( pnp_ecomp(4) / pnp_over ) 
ener_2bPH_np = real( pnp_ecomp(5) / pnp_over ) 
ener_2bPH_nn = real( pnp_ecomp(6) / pnp_over ) 
ener_2bPP_pp = real( pnp_ecomp(7) / pnp_over ) 
ener_2bPP_pn = real( pnp_ecomp(8) / pnp_over ) 
ener_2bPP_np = real( pnp_ecomp(9) / pnp_over ) 
ener_2bPP_nn = real( pnp_ecomp(10)/ pnp_over ) 
energy_p     = real( pnp_ecomp(11)/ pnp_over ) 
energy_n     = real( pnp_ecomp(12)/ pnp_over ) 

print '(/,"ENERGY DECOMPOSITION",/,20("="),//, &
        & "Part \ Iso",6x,"p-p",10x,"n-n",10x,"p-n",10x,"Total",/,61("-"))'
write(uto,format2) 'Zero-body', ener_0b
write(uto,format3) 'One-body ', ener_1b_p, ener_1b_n, (ener_1b_p + ener_1b_n)
write(uto,format4) ' ph part ', ener_2bPH_pp, ener_2bPH_nn, &
                     (ener_2bPH_pn + ener_2bPH_np), &
                     (ener_2bPH_pp + ener_2bPH_nn + ener_2bPH_pn + ener_2bPH_np)
write(uto,format4)  ' pp part ', ener_2bPP_pp, ener_2bPP_nn, & 
                     (ener_2bPP_pn + ener_2bPP_np), &
                     (ener_2bPP_pp + ener_2bPP_nn + ener_2bPP_pn + ener_2bPP_np)
write(uto,format4)  'Two-body ', (ener_2bPH_pp + ener_2bPP_pp), &
                  (ener_2bPH_nn + ener_2bPP_nn), &
                  (ener_2bPH_pn + ener_2bPP_pn + ener_2bPH_np + ener_2bPP_np), &
                  (ener_2bPH_pp + ener_2bPH_nn + ener_2bPH_pn + ener_2bPH_np + & 
                   ener_2bPP_pp + ener_2bPP_nn + ener_2bPP_pn + ener_2bPP_np)
write(uto,format4)  'Full H   ', (ener_1b_p + ener_2bPH_pp + ener_2bPP_pp), &
                        (ener_1b_n + ener_2bPH_nn + ener_2bPP_nn), &
                  (ener_2bPH_pn + ener_2bPP_pn + ener_2bPH_np + ener_2bPP_np), &
                  (ener_0b + ener_1b_p + ener_1b_n & 
                 + ener_2bPH_pp + ener_2bPH_nn + ener_2bPH_pn + ener_2bPH_np &
                 + ener_2bPP_pp + ener_2bPP_nn + ener_2bPP_pn + ener_2bPP_np)

!!!
!!! Multipole deformation
!!!
print '(/,"MULTIPOLE DEFORMATIONS",/,22("="),//, &
       &"Q_lm",5x,"Protons",4x,"Neutrons",4x,"Nucleons",/,40("-"))'

Qlm = real( pnp_Qlm / pnp_over )

do i = 1, 4
  write(i_ch,'(1i1)') i
  do j = 0, i
    write(j_ch,'(1i1)') j
    Qlm_ch = "Q_" // i_ch // j_ch
    write(uto,format6) Qlm_ch, Qlm(1,j,i), Qlm(2,j,i), Qlm(3,j,i)
  enddo
enddo

!!! Beta parameters
do i = 1, 4
  do j = 0, i
    betalm(:,j,i) = Qlm(:,j,i) * coeff_betalm(:,i)
  enddo
enddo

print '(/,"Beta_lm",5x,"Protons",4x,"Neutrons",4x,"Nucleons",/,43("-"))'
do i = 1, 4
  write(i_ch,'(1i1)') i
  do j = 0, i
    write(j_ch,'(1i1)') j
    betalm_ch = "Beta_" // i_ch // j_ch 
    write(uto,format7) betalm_ch, betalm(1,j,i), betalm(2,j,i), betalm(3,j,i)
  enddo
enddo

!!! Triaxial parameters
betaT(:) = sqrt( Qlm(:,0,2)**2 + 2.0d0*(Qlm(:,2,2)**2) ) * coeff_betalm(:,2)
gammT(:) = atan( sqrt(2.0d0) * abs( Qlm(:,2,2) / Qlm(:,0,2) ) )

where ( Qlm(:,0,2) <= epsilon0 ) gammT = 0.d0
where ( (Qlm(:,0,2) > 0.d0) .and. (Qlm(:,2,2) <  0.d0) ) gammT = 2.d0*pi - gammT
where ( (Qlm(:,0,2) < 0.d0) .and. (Qlm(:,2,2) >= 0.d0) ) gammT = pi - gammT
where ( (Qlm(:,0,2) < 0.d0) .and. (Qlm(:,2,2) <  0.d0) ) gammT = pi + gammT
gammT = gammT * 180.0/pi

print '(/,"Triaxial",4x,"Protons",4x,"Neutrons",4x,"Nucleons",/,43("-"))'
write(uto,format7) 'Beta   ', betaT(1), betaT(2), betaT(3)
write(uto,format7) 'Gamma  ', gammT(1), gammT(2), gammT(3)

!!!
!!! Radius RMS
!!!
ra2p = real( pnp_ra2p / pnp_over )
ra2n = real( pnp_ra2n / pnp_over )
ra2a = real( (pnp_ra2p + pnp_ra2n) / (pnp_prot + pnp_neut) )
ra2p = ra2p / prot
ra2n = ra2n / neut

! The correction is taken from Cipollone.2015.PhysRevC.92.014306
ra2ch = ra2p + 0.88d0 - 0.11d0 * (prot / neut ) + 0.75d0 * (hbarc / mass_mp)**2

print '(/,"RADIUS",/,6("="),//, &
      & 2x,"i",3x,"<r_i^2>^1/2",/,17("-"))'
write(uto,format12) '  p  ', sqrt(ra2p)
write(uto,format12) '  n  ', sqrt(ra2n)
write(uto,format12) '  a  ', sqrt(ra2a)
write(uto,format12) ' ch  ', sqrt(ra2ch)

!!!
!!! Angular momentum
!!!
amj  = real( pnp_amj  / pnp_over )
amj2 = real( pnp_amj2 / pnp_over )

print '(/,"ANGULAR MOMENTUM",/,16("="),//, &
      & 2x,"i",8x,"J_i",9x,"J_i^2",5x,"Var(J_i)",/,41("-"))'
write(uto,format8) '  X  ', amj(1), amj2(1), amj2(1) - amj(1)**2
write(uto,format8) '  Y  ', amj(2), amj2(2), amj2(2) - amj(2)**2
write(uto,format8) '  Z  ', amj(3), amj2(3), amj2(3) - amj(3)**2
write(uto,format9) 'Total', amj2(1) + amj2(2) + amj2(3)

!!!
!!! Pair coupling
!!!
if ( max(Mphip,Mphin) == 1 ) then
  call calculate_expectval_pair(dens_kappaRR,pairs_T00_J1m1,P_T00_J1m1,HOsp_dim)
  call calculate_expectval_pair(dens_kappaRR,pairs_T00_J10, P_T00_J10, HOsp_dim)
  call calculate_expectval_pair(dens_kappaRR,pairs_T00_J1p1,P_T00_J1p1,HOsp_dim)
  call calculate_expectval_pair(dens_kappaRR,pairs_T1m1_J00,P_T1m1_J00,HOsp_dim)
  call calculate_expectval_pair(dens_kappaRR,pairs_T10_J00, P_T10_J00, HOsp_dim)
  call calculate_expectval_pair(dens_kappaRR,pairs_T1p1_J00,P_T1p1_J00,HOsp_dim)

  print '(/,"PAIR COUPLING",/,13("="),//, & 
        & 3x,"MJ or MT =",7x,"-1",10x," 0",10x,"+1",/,49("-"))'
  write(uto,format10) 'T = 0 ; J = 1', abs(P_T00_J1m1), abs(P_T00_J10), & 
                                       abs(P_T00_J1p1)
  write(uto,format10) 'T = 1 ; J = 0', abs(P_T1m1_J00), abs(P_T10_J00), &
                                       abs(P_T1p1_J00)
endif

!!!
!!! Occupation numbers            
!!!
if ( max(Mphip,Mphin) > 1 ) then 
  allocate( occnum_pnp (HOsh_dim,2), stat=ialloc )
  if ( ialloc /= 0 ) stop 'Error during allocation of occupation numbers'
  occnum_pnp = real( pnp_occnum / pnp_over )
  return
else 
  allocate( occnum (HOsh_dim,2), stat=ialloc )
  if ( ialloc /= 0 ) stop 'Error during allocation of occupation numbers'
  occnum = real( pnp_occnum / pnp_over )
endif

open(ute, file='occupation_numbers.dat', status='replace', action='write', &       
          form='formatted')                                                     
write(ute,format13) "Occupation numbers"        
write(ute,format14) "  #    2*mt    n     l    2*j   label   unprojected &
                    &   projected"

do i = 1, 2      
  write(ute,'(64("-"))')
  do j = 1, HOsh_dim
    if ( max(proj_Mphip,proj_Mphin) > 1 ) then
      write(ute,format11) j, (-1)**i, HOsh_n(j), HOsh_l(j), HOsh_2j(j), & 
                          HOsh_na(j), occnum(j,i), occnum_pnp(j,i) 
    else
      write(ute,format11) j, (-1)**i, HOsh_n(j), HOsh_l(j), HOsh_2j(j), & 
                          HOsh_na(j), occnum(j,i)
    endif
  enddo
    if ( max(proj_Mphip,proj_Mphin) > 1 ) then
      write(ute,format15) "sum", sum(occnum(:,i)), sum(occnum_pnp(:,i))
    else
      write(ute,format15) "sum", sum(occnum(:,i))
    endif
enddo
close(ute, status='keep')                                                       

!!!
!!! Complementary informations    
!!!
select case (seed_text)
  case(0,3)
    filename = 'final_wf.bin'
  case(1,2)
    filename = 'final_wf.txt'
end select

print '(/,60("%"),/,20x,"COMPLEMENTARY FILES",21x,/,60("%"),/)'
print '(5x,"Description",17x,"File",/,44("-"))'
print*,"Occupation numbers : occupation_numbers.dat"
print*,"Canonical basis    : canonicalbasis.dat"
print*,"Eigenbasis h       : eigenbasis_h.dat"
print*,"Eigenbasis H11     : eigenbasis_H11.dat"
print*,"Final wave function: ", trim(adjustl(filename))
if ( hamil_read == 0 ) then
  print*,"Reduced hamiltonian: ", hamil_fred
endif

!cmpi endif

end subroutine print_results

END MODULE Projection     
!==============================================================================!
! End of file                                                                  !
!==============================================================================!<|MERGE_RESOLUTION|>--- conflicted
+++ resolved
@@ -986,28 +986,18 @@
              energy_p, energy_n
 real(r64), dimension(:,:), allocatable, save :: occnum_pnp
 real(r64), dimension(:,:), allocatable :: occnum
-<<<<<<< HEAD
-character(15) :: label_ch  
-=======
 character(1) :: i_ch, j_ch
 character(4) :: Qlm_ch
 character(7) :: betalm_ch
-character(12) :: label_ch  
->>>>>>> 241733ff
+character(15) :: label_ch  
 character(19) :: filename  
 character(len=*), parameter :: format1 = "(1a20,2f12.7)", &                              
                                format2 = "(1a9,39x,1f13.6)", &
                                format3 = "(1a9,2f13.6,13x,1f13.6)", &
                                format4 = "(1a9,4f13.6)", &
-<<<<<<< HEAD
                                format5 = "(1a20,1a15,/)", &                              
-                               format6 = "(1a3,4f12.6)", &
-                               format7 = "(1a7,1f12.6)", &
-=======
-                               format5 = "(1a20,1a12,/)", &                              
                                format6 = "(1a4,3f12.6)", &
                                format7 = "(1a7,3f12.6)", &
->>>>>>> 241733ff
                                format8 = "(1a5,3f12.6)", &
                                format9 = "(1a5,12x,1f12.6)", &
                                format10 = "(1a13,3f12.6)", &
