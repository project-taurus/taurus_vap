Interaction
-----------
Master name hamil. files      usdb
Center-of-mass correction     0
Read reduced hamiltonian      0
No. of MPI proc per H team    0

Particle Number
---------------
Number of active protons      4.00
Number of active neutrons     4.00  
No. of gauge angles protons   1
No. of gauge angles neutrons  1

Wave Function   
-------------
Type of seed wave function    0 
Number of QP to block         0
No symmetry simplifications   0
Seed random number generation 5  
Read/write wf file as text    0
Cutoff occupied s.-p. states  0.00E-00
Include all empty sp states   0

Iterative Procedure
-------------------
Maximum no. of iterations     300
Step intermediate wf writing  0
More intermediate printing    0
Type of gradient              1
Parameter eta for gradient    0.100E-00
Parameter mu  for gradient    0.300E-00
Tolerance for gradient        1.00E-04

Constraints             
-----------
Force constraint N/Z          1
Constraint beta_lm            1
Pair coupling scheme          1
Tolerance for constraints     1.000E-06
<<<<<<< HEAD
Constraint multipole Q10      0 0.000
Constraint multipole Q11      0 0.000
Constraint multipole Q20      0 0.200
Constraint multipole Q21      1 0.000
Constraint multipole Q22      0 20.00
Constraint multipole Q30      0 0.000
Constraint multipole Q31      0 0.000
Constraint multipole Q32      0 0.000
Constraint multipole Q33      0 0.000
Constraint multipole Q40      0 0.000
Constraint multipole Q41      0 0.000
Constraint multipole Q42      0 0.000
Constraint multipole Q43      0 0.000
Constraint multipole Q44      0 0.000
Constraint ang. mom. Jx       0 0.000
Constraint ang. mom. Jy       0 0.000
Constraint ang. mom. Jz       0 0.000
Constraint pair P_T00_J10     0 0.000
Constraint pair P_T00_J1m1    0 0.000
Constraint pair P_T00_J1p1    0 0.000
Constraint pair P_T10_J00     0 0.000
Constraint pair P_T1m1_J00    0 0.000
Constraint pair P_T1p1_J00    0 0.000
Constraint field Delta        0 0.000
=======
Constraint multipole Q10      0   0.000
Constraint multipole Q11      0   0.000
Constraint multipole Q20      0   0.000
Constraint multipole Q21      2   0.000   0.000
Constraint multipole Q22      0   0.000
Constraint multipole Q30      0   0.000
Constraint multipole Q31      0   0.000
Constraint multipole Q32      0   0.000
Constraint multipole Q33      0   0.000
Constraint multipole Q40      0   0.000
Constraint multipole Q41      0   0.000
Constraint multipole Q42      0   0.000
Constraint multipole Q43      0   0.000
Constraint multipole Q44      0   0.000
Constraint ang. mom. Jx       0   0.000
Constraint ang. mom. Jy       0   0.000
Constraint ang. mom. Jz       0   0.000
Constraint pair P_T00_J10     0   0.000
Constraint pair P_T00_J1m1    0   0.000
Constraint pair P_T00_J1p1    0   0.000
Constraint pair P_T10_J00     0   0.000
Constraint pair P_T1m1_J00    0   0.000
Constraint pair P_T1p1_J00    0   0.000
Constraint field Delta        0   0.000
>>>>>>> 241733ff
<|MERGE_RESOLUTION|>--- conflicted
+++ resolved
@@ -17,7 +17,7 @@
 Type of seed wave function    0 
 Number of QP to block         0
 No symmetry simplifications   0
-Seed random number generation 5  
+Seed random number generation 0  
 Read/write wf file as text    0
 Cutoff occupied s.-p. states  0.00E-00
 Include all empty sp states   0
@@ -38,32 +38,6 @@
 Constraint beta_lm            1
 Pair coupling scheme          1
 Tolerance for constraints     1.000E-06
-<<<<<<< HEAD
-Constraint multipole Q10      0 0.000
-Constraint multipole Q11      0 0.000
-Constraint multipole Q20      0 0.200
-Constraint multipole Q21      1 0.000
-Constraint multipole Q22      0 20.00
-Constraint multipole Q30      0 0.000
-Constraint multipole Q31      0 0.000
-Constraint multipole Q32      0 0.000
-Constraint multipole Q33      0 0.000
-Constraint multipole Q40      0 0.000
-Constraint multipole Q41      0 0.000
-Constraint multipole Q42      0 0.000
-Constraint multipole Q43      0 0.000
-Constraint multipole Q44      0 0.000
-Constraint ang. mom. Jx       0 0.000
-Constraint ang. mom. Jy       0 0.000
-Constraint ang. mom. Jz       0 0.000
-Constraint pair P_T00_J10     0 0.000
-Constraint pair P_T00_J1m1    0 0.000
-Constraint pair P_T00_J1p1    0 0.000
-Constraint pair P_T10_J00     0 0.000
-Constraint pair P_T1m1_J00    0 0.000
-Constraint pair P_T1p1_J00    0 0.000
-Constraint field Delta        0 0.000
-=======
 Constraint multipole Q10      0   0.000
 Constraint multipole Q11      0   0.000
 Constraint multipole Q20      0   0.000
@@ -87,5 +61,4 @@
 Constraint pair P_T10_J00     0   0.000
 Constraint pair P_T1m1_J00    0   0.000
 Constraint pair P_T1p1_J00    0   0.000
-Constraint field Delta        0   0.000
->>>>>>> 241733ff
+Constraint field Delta        0   0.000